apiVersion: apps/v1
kind: Deployment
metadata:
  name: contoso-air
  labels:
    app.kubernetes.io/name: contoso-air
    kubernetes.azure.com/generator: devhub
    azure.workload.identity/use: "true"
  namespace: contosoair
spec:
  replicas: 1
  selector:
    matchLabels:
      app.kubernetes.io/name: contoso-air
  template:
    metadata:
      labels:
        app.kubernetes.io/name: contoso-air
        # azure.workload.identity/use: "true"  # ← Uncomment if using Azure Workload Identity
    spec:
<<<<<<< HEAD
=======
      # serviceAccountName: sc-account-55e6584a-e547-4e50-a54c-13dfb0d0d317  # ← Uncomment if using Service Connector / Workload Identity
>>>>>>> e682d190
      containers:
        - name: contoso-air
          image: registry1738910064968.azurecr.io/contosoair:latest
          imagePullPolicy: Always
          ports:
            - containerPort: 3001
          resources:
            requests:
              cpu: "0.5"
              memory: "0.5Gi"
            limits:
              cpu: "1"
              memory: "1Gi"
          envFrom:
            - configMapRef:
                name: contoso-air-config
<<<<<<< HEAD
=======
                optional: true  # ← Marked optional to prevent crash if missing
            - secretRef:
                name: sc-openai4ad46-secret
                optional: true
>>>>>>> e682d190
          livenessProbe:
            tcpSocket:
              port: 3001
          readinessProbe:
            tcpSocket:
              port: 3001
            periodSeconds: 5
            timeoutSeconds: 5
            failureThreshold: 1
            successThreshold: 1
            initialDelaySeconds: 3
          startupProbe:
            tcpSocket:
              port: 3001
            periodSeconds: 10
            timeoutSeconds: 1
            failureThreshold: 3
            successThreshold: 1
            initialDelaySeconds: 0
          securityContext:
            seccompProfile:
              type: RuntimeDefault
            capabilities:
              drop:
                - ALL
              add:
                - SETPCAP
                - MKNOD
                - AUDIT_WRITE
                - CHOWN
                - DAC_OVERRIDE
                - FOWNER
                - FSETID
                - KILL
                - SETGID
                - SETUID
                - NET_BIND_SERVICE
                - SYS_CHROOT
                - SETFCAP
                - SYS_PTRACE
      affinity:
        podAntiAffinity:
          preferredDuringSchedulingIgnoredDuringExecution:
            - weight: 100
              podAffinityTerm:
                topologyKey: kubernetes.io/hostname
                labelSelector:
                  matchLabels:
                    app.kubernetes.io/name: contoso-air
      topologySpreadConstraints:
        - maxSkew: 1
          topologyKey: kubernetes.io/hostname
          whenUnsatisfiable: ScheduleAnyway
          labelSelector:
            matchLabels:
              app.kubernetes.io/name: contoso-air<|MERGE_RESOLUTION|>--- conflicted
+++ resolved
@@ -18,10 +18,6 @@
         app.kubernetes.io/name: contoso-air
         # azure.workload.identity/use: "true"  # ← Uncomment if using Azure Workload Identity
     spec:
-<<<<<<< HEAD
-=======
-      # serviceAccountName: sc-account-55e6584a-e547-4e50-a54c-13dfb0d0d317  # ← Uncomment if using Service Connector / Workload Identity
->>>>>>> e682d190
       containers:
         - name: contoso-air
           image: registry1738910064968.azurecr.io/contosoair:latest
@@ -38,13 +34,6 @@
           envFrom:
             - configMapRef:
                 name: contoso-air-config
-<<<<<<< HEAD
-=======
-                optional: true  # ← Marked optional to prevent crash if missing
-            - secretRef:
-                name: sc-openai4ad46-secret
-                optional: true
->>>>>>> e682d190
           livenessProbe:
             tcpSocket:
               port: 3001
